--- conflicted
+++ resolved
@@ -116,10 +116,7 @@
             time.sleep(600)
             continue
 
-<<<<<<< HEAD
-            last_fetched = int(time.time()) * 1000
-=======
-        last_fetched = int(dt.strptime(str(parse(str(dt.now()))), '%Y-%m-%d %H:%M:%S.%f').timestamp()) * 1000
+        last_fetched = int(time.time()) * 1000
 
         # reverse so pop returns the next event
         events = sorted(events, key=lambda x: x[1], reverse=True)
@@ -134,27 +131,13 @@
             time.sleep(0.000001)
             now = int(dt.strptime(str(parse(str(dt.now()))), '%Y-%m-%d %H:%M:%S.%f').timestamp()) * 1000
             print("[" + agentID + "] Next Planned Event is \'" + next_event[0]+"\' in " + str((next_event[1] - now)/1000) + " seconds")
->>>>>>> 4c228411
 
         while True:
             try:
-<<<<<<< HEAD
-                next_event = events.pop()
-                now = int(time.time()) * 1000
-                print("[" + agentID + "] Next Planned Event is \'" + next_event[0]+"\' in " + str((next_event[1] - now)/1000) + " seconds")
-            except IndexError:
-                print("[" + agentID + "] Currently no further events scheduled, will check again in 10 minutes...")
-                # This case should never happen because I check that before
-            except Exception:
-                time.sleep(0.000001)
-                now = int(time.time()) * 1000
-                print("[" + agentID + "] Next Planned Event is \'" + next_event[0]+"\' in " + str((next_event[1] - now)/1000) + " seconds")
-=======
                 now = int(dt.strptime(str(parse(str(dt.now()))), '%Y-%m-%d %H:%M:%S.%f').timestamp()) * 1000
             except Exception:
                 time.sleep(0.000001)
                 now = int(dt.strptime(str(parse(str(dt.now()))), '%Y-%m-%d %H:%M:%S.%f').timestamp()) * 1000
->>>>>>> 4c228411
 
             if (next_event[1] - now)/1000 == 3:
                 print("[" + agentID + "] 3...")
@@ -176,32 +159,6 @@
                 print("[" + agentID + "] Return to Preset \'Home\'...")
                 _ = setPreset(0, url, manufacturer, True)
                 try:
-<<<<<<< HEAD
-                    now = int(time.time()) * 1000
-                except Exception:
-                    time.sleep(0.000001)
-                    now = int(time.time()) * 1000
-
-                if (next_event[1] - now)/1000 == 3:
-                    print("[" + agentID + "] 3...")
-                elif (next_event[1] - now)/1000 == 2:
-                    print("[" + agentID + "] 2...")
-                elif (next_event[1] - now)/1000 == 1:
-                    print("[" + agentID + "] 1...")
-
-                if now == next_event[1]:
-                    print("[" + agentID + "] Event \'" + next_event[0] + "\' has started!")
-
-                    # Move to recording preset
-                    print("[" + agentID + "] Move to Preset 1 for recording...")
-                    _ = setPreset(1, url, manufacturer, True)
-                elif now == next_event[2]:
-                    print("[" + agentID + "] Event \'" + next_event[0] + "\' has ended!")
-
-                    # Return to home preset
-                    print("[" + agentID + "] Return to Preset \'Home\'...")
-                    _ = setPreset(0, url, manufacturer, True)
-=======
                     next_event = events.pop()
                     print("[" + agentID + "] Next Planned Event is \'" + next_event[0]+"\' in " + str((next_event[1] - now)/1000) + " seconds")
                 except Exception:
@@ -217,7 +174,6 @@
                     days = 0.5
                     last_fetched = now
                     events = sorted(events, key=lambda x: x[1], reverse=True)
->>>>>>> 4c228411
                     try:
                         next_event = events.pop()
                         print("[" + agentID + "] Next Planned Event is \'" + next_event[0]+"\' in " + str((next_event[1] - now)/1000) + " seconds")
